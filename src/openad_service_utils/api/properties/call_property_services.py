--- conflicted
+++ resolved
@@ -159,10 +159,7 @@
                     )
                     continue
                 # take parms and concatenate key and value to create a unique model id
-<<<<<<< HEAD
                 # TODO: sloppy. need to make robust.
-=======
->>>>>>> 6f01d417
                 using_model = property_type + "".join([str(type(parms[x])) + str(parms[x]) for x in parms.keys() if x in ['algorithm_type','domain','algorithm_name','algorithm_version','algorithm_application']])
                 # look through model cache in memory
                 for model in self.models_cache:
