--- conflicted
+++ resolved
@@ -60,7 +60,6 @@
     gt4sd_disable_cudnn: bool = False
 
     # use environment variables for private cos buckets or default to public buckets
-<<<<<<< HEAD
     OPENAD_S3_HOST: str = os.getenv(
         "GT4SD_S3_HOST", "s3.par01.cloud-object-storage.appdomain.cloud"
     )
@@ -86,19 +85,6 @@
         "GT4SD_S3_ACCESS_KEY_HUB", "d9536662ebcf462f937efb9f58012830"
     )
     OPENAD_S3_SECRET_KEY_HUB: str = os.getenv(
-=======
-    gt4sd_s3_host: str = os.getenv("GT4SD_S3_HOST", "s3.par01.cloud-object-storage.appdomain.cloud")
-    gt4sd_s3_access_key: str = os.getenv("GT4SD_S3_ACCESS_KEY", "6e9891531d724da89997575a65f4592e")
-    gt4sd_s3_secret_key: str = os.getenv("GT4SD_S3_SECRET_KEY", "5997d63c4002cc04e13c03dc0c2db9dae751293dab106ac5")
-    gt4sd_s3_secure: bool = os.getenv("GT4SD_S3_SECURE", True)
-    gt4sd_s3_bucket_algorithms: str = os.getenv("GT4SD_S3_BUCKET_ALGORITHMS", "gt4sd-cos-algorithms-artifacts")
-    gt4sd_s3_bucket_properties: str = os.getenv("GT4SD_S3_BUCKET_PROPERTIES", "gt4sd-cos-properties-artifacts")
-
-    # use environment variables for private cos hub buckets or default to public buckets
-    gt4sd_s3_host_hub: str = os.getenv("GT4SD_S3_HOST_HUB", "s3.par01.cloud-object-storage.appdomain.cloud")
-    gt4sd_s3_access_key_hub: str = os.getenv("GT4SD_S3_ACCESS_KEY_HUB", "d9536662ebcf462f937efb9f58012830")
-    gt4sd_s3_secret_key_hub: str = os.getenv(
->>>>>>> cae11aa4
         "GT4SD_S3_SECRET_KEY_HUB", "934d1f3afdaea55ac586f6c2f729ac2ba2694bb8e975ee0b"
     )
     OPENAD_S3_SECURE_HUB: bool = os.getenv("GT4SD_S3_SECURE_HUB", True)
@@ -223,7 +209,6 @@
             secure=gt4sd_configuration_instance.OPENAD_S3_SECURE,
         )
         # sync with the public bucket hub
-<<<<<<< HEAD
         sync_folder_with_s3(
             host=gt4sd_configuration_instance.OPENAD_S3_HOST_HUB,
             access_key=gt4sd_configuration_instance.OPENAD_S3_ACCESS_KEY_HUB,
@@ -233,17 +218,6 @@
             prefix=prefix,
             secure=gt4sd_configuration_instance.OPENAD_S3_SECURE_HUB,
         )
-=======
-        # sync_folder_with_s3(
-        #     host=gt4sd_configuration_instance.gt4sd_s3_host_hub,
-        #     access_key=gt4sd_configuration_instance.gt4sd_s3_access_key_hub,
-        #     secret_key=gt4sd_configuration_instance.gt4sd_s3_secret_key_hub,
-        #     bucket=gt4sd_artifact_management_configuration.s3_bucket_hub[module],
-        #     folder_path=folder_path,
-        #     prefix=prefix,
-        #     secure=gt4sd_configuration_instance.gt4sd_s3_secure_hub,
-        # )
->>>>>>> cae11aa4
     except S3SyncError:
         logger.exception("error in syncing the cache with S3")
         raise
